--- conflicted
+++ resolved
@@ -21,30 +21,6 @@
 		SerializeDelegate<T> _dynamicSerializer;
 		DeserializeDelegate<T> _dynamicDeserializer;
 
-<<<<<<< HEAD
-=======
-		struct BannedType
-		{
-			public readonly Type Type;
-			public readonly string BanReason;
-			public readonly bool AlsoCheckInherit;
-
-			public BannedType(Type type, string banReason, bool alsoCheckInherit)
-			{
-				Type = type;
-				BanReason = banReason;
-				AlsoCheckInherit = alsoCheckInherit;
-			}
-		}
-		static List<BannedType> _bannedTypes = new List<BannedType>
-		{
-			new BannedType(
-				typeof(System.Collections.IEnumerator),
-				"Enumerators are potentially infinite, and also most likely have no way to be instantiated at deserialization-time. If you think this is a mistake, report it as a github issue or provide a custom IFormatter for this case.",
-				true),
-		};
-
->>>>>>> 546f4519
 		public DynamicObjectFormatter(CerasSerializer serializer)
 		{
 			_ceras = serializer;
